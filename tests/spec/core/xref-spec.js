--- conflicted
+++ resolved
@@ -14,13 +14,6 @@
 
   let cache;
   beforeAll(async () => {
-<<<<<<< HEAD
-    const { openDB } = await new Promise(resolve => require(["idb"], resolve));
-    const { IDBKeyVal } = await new Promise(resolve =>
-      require(["core/utils"], resolve)
-    );
-=======
->>>>>>> 11a350dc
     const idb = await openDB("xref", 1, {
       upgrade(db) {
         db.createObjectStore("xrefs");
