--- conflicted
+++ resolved
@@ -2,17 +2,10 @@
  * Sets the defaults for W3C specs
  */
 export const name = "w3c/defaults";
-<<<<<<< HEAD
-import { coreDefaults } from "../core/defaults";
-import { definitionMap } from "../core/dfn-map";
-import linter from "../core/linter";
-import { rule as privsecSectionRule } from "../core/linter-rules/privsec-section";
-=======
 import { coreDefaults } from "../core/defaults.js";
 import { definitionMap } from "../core/dfn-map.js";
 import linter from "../core/linter.js";
-import { rule as privsecSectionRule } from "./linter-rules/privsec-section.js";
->>>>>>> 3cf9db46
+import { rule as privsecSectionRule } from "../core/linter-rules/privsec-section.js";
 
 linter.register(privsecSectionRule);
 
