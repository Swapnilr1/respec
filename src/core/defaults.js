--- conflicted
+++ resolved
@@ -2,16 +2,6 @@
  * Sets the core defaults
  */
 export const name = "core/defaults";
-<<<<<<< HEAD
-import { rule as checkCharset } from "./linter-rules/check-charset";
-import { rule as checkInternalSlots } from "./linter-rules/check-internal-slots";
-import { rule as checkPunctuation } from "./linter-rules/check-punctuation";
-import linter from "./linter";
-import { rule as localRefsExist } from "./linter-rules/local-refs-exist";
-import { rule as noHeadinglessSectionsRule } from "./linter-rules/no-headingless-sections";
-import { rule as noHttpPropsRule } from "./linter-rules/no-http-props";
-import { rule as privsecSection } from "./linter-rules/privsec-section";
-=======
 import { rule as checkCharset } from "./linter-rules/check-charset.js";
 import { rule as checkInternalSlots } from "./linter-rules/check-internal-slots.js";
 import { rule as checkPunctuation } from "./linter-rules/check-punctuation.js";
@@ -19,7 +9,7 @@
 import { rule as localRefsExist } from "./linter-rules/local-refs-exist.js";
 import { rule as noHeadinglessSectionsRule } from "./linter-rules/no-headingless-sections.js";
 import { rule as noHttpPropsRule } from "./linter-rules/no-http-props.js";
->>>>>>> 3cf9db46
+import { rule as privsecSection } from "./linter-rules/privsec-section.js";
 
 linter.register(
   noHttpPropsRule,
